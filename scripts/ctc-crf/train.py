--- conflicted
+++ resolved
@@ -1,10 +1,5 @@
-<<<<<<< HEAD
 """
 Copyright 2021 Tsinghua University
-=======
-'''
-Copyright 2018-2019 Tsinghua University, Author: Hongyu Xiang, Keyu An
->>>>>>> 946d6f4b
 Apache 2.0.
 Author: Zheng Huahuan (zhh20@mails.tsinghua.edu.cn)
 
@@ -30,12 +25,6 @@
 from torch.utils.data import DataLoader
 
 import ctc_crf_base
-<<<<<<< HEAD
-=======
-from torch.utils.tensorboard import SummaryWriter
-from utils import save_ckpt, optimizer_to
->>>>>>> 946d6f4b
-
 
 # This line in rid of some conditional errors.
 # torch.multiprocessing.set_sharing_strategy('file_system')
@@ -165,7 +154,7 @@
         infer_model = net(**net_kwargs)
         return infer_model
 
-<<<<<<< HEAD
+
     if 'lossfn' not in netconfigs:
         lossfn = 'crf'
         utils.highlight_msg(
@@ -180,144 +169,6 @@
                 "Warning: not specified \'lamb\' in configuration.\nDefaultly set to 0.01")
     else:
         lamb = netconfigs['lamb']
-=======
-    os.makedirs(args.dir + '/board', exist_ok=True)
-    writer = SummaryWriter(args.dir +'/board')
-    # save configuration
-    with open(args.dir + '/config.json', "w") as fout:
-        config = {
-            "arch": args.arch,
-            "output_unit": args.output_unit,
-            "hdim": args.hdim,
-            "layers": args.layers,
-            "dropout": args.dropout,
-            "feature_size": args.feature_size,
-        }
-        json.dump(config, fout)
-
-    epoch = 0   
-    model = Model(args.arch, args.feature_size, args.hdim, args.output_unit,
-                  args.layers, args.dropout, args.lamb)
-    lr = args.lr
-    optimizer = optim.Adam(model.parameters(), lr=lr)
-    min_cv_loss = np.inf
-    
-    device = torch.device("cuda:0")
-
-    if args.resume:
-        print("resume from {}".format(args.pretrained_model_path))
-        pretrained_dict = torch.load(args.pretrained_model_path)
-        epoch = pretrained_dict['epoch']
-        model.load_state_dict(pretrained_dict['model'])
-        lr = pretrained_dict['lr']
-        optimizer.load_state_dict(pretrained_dict['optimizer'])
-        optimizer_to(optimizer, device)
-        min_cv_loss = pretrained_dict['cv_loss']
-
-    model.cuda()
-    model = nn.DataParallel(model)
-    model.to(device)
-       
-    if args.pkl:
-        tr_dataset = SpeechDatasetMemPickle(args.data_path + "/tr.pkl") 
-    else:
-        tr_dataset = SpeechDatasetMem(args.data_path + "/tr.hdf5")
-
-    tr_dataloader = DataLoader(
-        tr_dataset,
-        batch_size=args.batch_size,
-        shuffle=True,
-        pin_memory=True,
-        num_workers=16,
-        collate_fn=PadCollate())
-
-    if args.pkl:
-        cv_dataset = SpeechDatasetMemPickle(args.data_path + "/cv.pkl") 
-    else:
-        cv_dataset = SpeechDatasetMem(args.data_path + "/cv.hdf5")
-
-    cv_dataloader = DataLoader(
-        cv_dataset,
-        batch_size=args.batch_size,
-        shuffle=False,
-        pin_memory=True,
-        num_workers=0,
-        collate_fn=PadCollate())
-
-    prev_t = 0
-    model.train()
-    while True:
-
-        # training stage
-        epoch += 1
-        for i, minibatch in enumerate(tr_dataloader):
-            print("training epoch: {}, step: {}".format(epoch, i))
-            logits, input_lengths, labels_padded, label_lengths, path_weights = minibatch
-
-            sys.stdout.flush()
-            model.zero_grad()
-            optimizer.zero_grad()
-
-            loss = model(logits, labels_padded, input_lengths, label_lengths)
-            partial_loss = torch.mean(loss.cpu())
-            weight = torch.mean(path_weights)
-            real_loss = partial_loss - weight
-
-            loss.backward(loss.new_ones(loss.shape[0]))
-            if args.clip_grad:
-                torch.nn.utils.clip_grad_norm_(model.parameters(), max_norm=20, norm_type=2)
-            optimizer.step()
-            t2 = timeit.default_timer()
-            writer.add_scalar('training loss',
-                            real_loss.item(),
-                            (epoch-1) * len(tr_dataloader) + i)
-            print("time: {}, tr_real_loss: {}, lr: {}".format(t2 - prev_t, real_loss.item(), optimizer.param_groups[0]['lr']))
-            prev_t = t2
-            
-        # cv stage
-        model.eval()
-        cv_losses_sum = []
-        count = 0
-
-        for i, minibatch in enumerate(cv_dataloader):
-            print("cv epoch: {}, step: {}".format(epoch, i))
-            logits, input_lengths, labels_padded, label_lengths, path_weights = minibatch
-
-            loss = model(logits, labels_padded, input_lengths, label_lengths)
-            loss_size = loss.size(0)
-            count = count + loss_size
-            partial_loss = torch.mean(loss.cpu())
-            weight = torch.mean(path_weights)
-            real_loss = partial_loss - weight
-            real_loss_sum = real_loss * loss_size
-            cv_losses_sum.append(real_loss_sum.item())
-            print("cv_real_loss: {}".format(real_loss.item()))
-
-        cv_loss = np.sum(np.asarray(cv_losses_sum)) / count
-        print("mean_cv_loss: {}".format(cv_loss))
-        writer.add_scalar('mean_cv_loss',cv_loss,epoch)
-        
-        # save model
-        save_ckpt({
-            'epoch': epoch,
-            'model': model.module.state_dict(),
-            'lr': lr,
-            'optimizer': optimizer.state_dict(),
-            'cv_loss': cv_loss
-            }, epoch < args.min_epoch or cv_loss <= min_cv_loss, args.dir, "model.epoch.{}".format(epoch))
-        
-        if epoch < args.min_epoch or cv_loss <= min_cv_loss:
-            min_cv_loss = cv_loss                
-        else:
-            print(
-                "cv loss does not improve, decay the learning rate from {} to {}"
-                .format(lr, lr / 10.0))
-            adjust_lr(optimizer, lr / 10.0)
-            lr = lr / 10.0
-            if (lr < args.stop_lr):
-                print("learning rate is too small, finish training")
-                break
->>>>>>> 946d6f4b
 
     if 'specaug' not in netconfigs:
         specaug = None
